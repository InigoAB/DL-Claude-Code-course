--- conflicted
+++ resolved
@@ -14,10 +14,11 @@
     "python-dotenv==1.1.1",
     "pytest>=8.4.1",
     "pytest-mock>=3.14.1",
-<<<<<<< HEAD
     "black>=25.1.0",
     "isort>=6.0.1",
     "flake8>=7.3.0",
+    "httpx>=0.24.0",
+    "pytest-asyncio>=0.21.0",
 ]
 
 [tool.black]
@@ -54,10 +55,6 @@
     "build",
     "dist"
 ]
-=======
-    "httpx>=0.24.0",
-    "pytest-asyncio>=0.21.0",
-]
 
 [tool.pytest.ini_options]
 minversion = "6.0"
@@ -78,5 +75,4 @@
     "api: marks tests as API tests",
     "slow: marks tests as slow running",
 ]
-asyncio_mode = "auto"
->>>>>>> 5971c06c
+asyncio_mode = "auto"